--- conflicted
+++ resolved
@@ -291,7 +291,6 @@
 		addrState.refs.IncRef()
 		addrState.kind = kind
 	}
-	// Acquire the address before returning it.
 	addrState.configType = properties.ConfigType
 	lifetimes := properties.Lifetimes
 	lifetimes.sanitize()
@@ -685,6 +684,12 @@
 	}
 }
 
+// LeakCheckDisabled suppress reference leak warnings.
+// FIXME(b/261201456): Re-enable after fixing the bug.
+func (obj *addressStateRefs) LeakCheckDisabled() bool {
+	return true
+}
+
 var _ AddressEndpoint = (*addressState)(nil)
 
 // addressState holds state for an address.
@@ -698,14 +703,8 @@
 	//
 	// AddressableEndpointState.mu
 	//   addressState.mu
-<<<<<<< HEAD
-	mu addressStateRWMutex
-	// checklocks:mu
-	refs uint32
-=======
-	mu   sync.RWMutex
+	mu   addressStateRWMutex
 	refs addressStateRefs
->>>>>>> 5318c9eb
 	// checklocks:mu
 	kind AddressKind
 	// checklocks:mu
